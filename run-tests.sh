--- conflicted
+++ resolved
@@ -22,14 +22,8 @@
 # Load NVM
 . $NVM_DIR/nvm.sh
 
-<<<<<<< HEAD
-set -e
-repo_root=$(dirname $0)
-cd $repo_root
-=======
 set -ex
 cd $ROOT
->>>>>>> e9c2476a
 
 if [ ! -n "$node_versions" ] ; then
   node_versions="4 5 6 7 8"
@@ -39,11 +33,7 @@
 
 for version in ${node_versions}
 do
-<<<<<<< HEAD
-  cd $repo_root
-=======
-  git clean -f -d -x
->>>>>>> e9c2476a
+  cd $ROOT
   # Install and setup node for the version we want.
   set +ex
   echo "Switching to node version $version"
