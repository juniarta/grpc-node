--- conflicted
+++ resolved
@@ -13,9 +13,6 @@
 # See the License for the specific language governing permissions and
 # limitations under the License.
 
-<<<<<<< HEAD
-# https://github.com/mapbox/node-pre-gyp/issues/362
-=======
 curl -o- https://raw.githubusercontent.com/creationix/nvm/v0.33.11/install.sh | bash
 export NVM_DIR="$HOME/.nvm"
 [ -s "$NVM_DIR/nvm.sh" ] && \. "$NVM_DIR/nvm.sh"
@@ -23,7 +20,7 @@
 nvm install 10
 nvm use 10
 npm install -g npm
->>>>>>> bee673f6
+# https://github.com/mapbox/node-pre-gyp/issues/362
 npm install -g node-gyp
 
 set -ex
