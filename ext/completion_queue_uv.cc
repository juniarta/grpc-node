--- conflicted
+++ resolved
@@ -63,19 +63,9 @@
     if (event.type == GRPC_OP_COMPLETE) {
       const char *error_message;
       if (event.success) {
-<<<<<<< HEAD
-        Local<Value> argv[] = {Nan::Null(),
-                               grpc::node::GetTagNodeValue(event.tag)};
-        callback->Call(2, argv);
-      } else {
-        Local<Value> argv[] = {
-            Nan::Error("The async function encountered an error")};
-        callback->Call(1, argv);
-=======
         error_message = NULL;
       } else {
         error_message = "The async function encountered an error";
->>>>>>> d8637878
       }
       CompleteTag(event.tag, error_message);
       grpc::node::DestroyTag(event.tag);
