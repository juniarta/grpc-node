--- conflicted
+++ resolved
@@ -20,12 +20,7 @@
     "@types/node": "^10.5.4",
     "clang-format": "^1.0.55",
     "gts": "^0.5.1",
-<<<<<<< HEAD
-    "lodash": "^4.17.4",
-    "typescript": "~3.3.3333"
-=======
     "lodash": "^4.17.4"
->>>>>>> 392a2a9c
   },
   "contributors": [
     {
