--- conflicted
+++ resolved
@@ -292,12 +292,8 @@
  *     name
  * @param options.includeDirs Paths to search for imported `.proto` files.
  */
-<<<<<<< HEAD
-export function load(filename: string | string[], options?: Options): Promise<PackageDefinition> {
-=======
 export function load(
-    filename: string, options?: Options): Promise<PackageDefinition> {
->>>>>>> 1d1d2b9d
+    filename: string | string[], options?: Options): Promise<PackageDefinition> {
   const root: Protobuf.Root = new Protobuf.Root();
   options = options || {};
   if (!!options.includeDirs) {
@@ -313,12 +309,8 @@
   });
 }
 
-<<<<<<< HEAD
-export function loadSync(filename: string | string[], options?: Options): PackageDefinition {
-=======
 export function loadSync(
-    filename: string, options?: Options): PackageDefinition {
->>>>>>> 1d1d2b9d
+    filename: string | string[], options?: Options): PackageDefinition {
   const root: Protobuf.Root = new Protobuf.Root();
   options = options || {};
   if (!!options.includeDirs) {
