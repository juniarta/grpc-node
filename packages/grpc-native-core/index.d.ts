--- conflicted
+++ resolved
@@ -816,11 +816,7 @@
    * Additional peer verification options that can be set when creating
    * SSL credentials.
    */
-<<<<<<< HEAD
-  export interface VerifyOptions: {
-=======
   export interface VerifyOptions {
->>>>>>> 34802e56
     /**
      * If set, this callback will be invoked after the usual hostname verification
      * has been performed on the peer certificate.
