--- conflicted
+++ resolved
@@ -1,7 +1,2 @@
 settings:
-<<<<<<< HEAD
-  '#': It's possible to have node_version here as a key to override the core's version.
-=======
-  '#': Temporary override; remove when unnecessary
-  node_version: 1.10.1
->>>>>>> adf13039
+  '#': It's possible to have node_version here as a key to override the core's version.