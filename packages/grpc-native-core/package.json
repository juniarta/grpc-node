--- conflicted
+++ resolved
@@ -1,10 +1,6 @@
 {
   "name": "grpc",
-<<<<<<< HEAD
   "version": "1.10.0-dev",
-=======
-  "version": "1.10.1-pre1",
->>>>>>> cb6fe2e1
   "author": "Google Inc.",
   "description": "gRPC Library for Node",
   "homepage": "https://grpc.io/",
